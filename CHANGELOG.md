--- conflicted
+++ resolved
@@ -22,11 +22,8 @@
 - Added a generic `read` function, which can be used for memory access with maximum speed, regardless of access width (#633).
 - Added an option to skip erasing the flash before programming (#628).
 - Added a new debugger for VS Code, using the [Debug Adapter Protocol](https://microsoft.github.io/debug-adapter-protocol/specification). The debugger can be found in the `probe-rs-debugger` crate (#620).
-<<<<<<< HEAD
 - Additional datatype support for the debugger, plus easier to read display values (#631)
-=======
 - Added support for raw DAP register reads and writes (#669).
->>>>>>> acc206f5
 
 
 ### Target Support
