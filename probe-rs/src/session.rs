use crate::architecture::{
    arm::{
        memory::{ADIMemoryInterface, Component},
        ArmChipInfo, ArmCommunicationInterface, ArmCommunicationInterfaceState, SwvAccess,
    },
    riscv::communication_interface::{
        RiscvCommunicationInterface, RiscvCommunicationInterfaceState,
    },
};
use crate::config::{
    ChipInfo, MemoryRegion, RawFlashAlgorithm, RegistryError, Target, TargetSelector,
};
use crate::core::{Architecture, CoreState, SpecificCoreState};
<<<<<<< HEAD
use crate::{Core, CoreType, Error, Memory, Probe};
=======
use crate::{Core, CoreType, Error, Probe};
use anyhow::anyhow;
>>>>>>> 90ffe89e

#[derive(Debug)]
pub struct Session {
    target: Target,
    probe: Probe,
    interface_state: ArchitectureInterfaceState,
    cores: Vec<(SpecificCoreState, CoreState)>,
}

#[derive(Debug)]
pub enum ArchitectureInterfaceState {
    Arm(ArmCommunicationInterfaceState),
    Riscv(RiscvCommunicationInterfaceState),
}

impl From<ArchitectureInterfaceState> for Architecture {
    fn from(value: ArchitectureInterfaceState) -> Self {
        match value {
            ArchitectureInterfaceState::Arm(_) => Architecture::Arm,
            ArchitectureInterfaceState::Riscv(_) => Architecture::Riscv,
        }
    }
}

impl ArchitectureInterfaceState {
    fn attach<'probe>(
        &'probe mut self,
        probe: &'probe mut Probe,
        core: &'probe mut SpecificCoreState,
        core_state: &'probe mut CoreState,
    ) -> Result<Core<'probe>, Error> {
        match self {
            ArchitectureInterfaceState::Arm(state) => core.attach_arm(
                core_state,
                ArmCommunicationInterface::new(probe, state)?
                    .ok_or_else(|| anyhow!("No DAP interface available on probe"))?,
            ),
            ArchitectureInterfaceState::Riscv(state) => core.attach_riscv(
                core_state,
                RiscvCommunicationInterface::new(probe, state)?
                    .ok_or_else(|| anyhow!("No JTAG interface available on probe"))?,
            ),
        }
    }
}

impl Session {
    /// Open a new session with a given debug target
    pub fn new(mut probe: Probe, target: impl Into<TargetSelector>) -> Result<Self, Error> {
        let target = match target.into() {
            TargetSelector::Unspecified(name) => {
                match crate::config::registry::get_target_by_name(name) {
                    Ok(target) => target,
                    Err(err) => return Err(err.into()),
                }
            }
            TargetSelector::Specified(target) => target,
            TargetSelector::Auto => {
                let mut found_chip = None;

                let mut state = ArmCommunicationInterfaceState::new();
                let interface = ArmCommunicationInterface::new(&mut probe, &mut state)?;
                if let Some(mut interface) = interface {
                    let chip_result = try_arm_autodetect(&mut interface);

                    // Ignore errors during autodetect
                    found_chip = chip_result.unwrap_or_else(|e| {
                        log::debug!("An error occured during ARM autodetect: {}", e);
                        None
                    });
                } else {
                    log::debug!("No DAP interface was present. This is not an ARM core. Skipping ARM autodetect.");
                }

                if found_chip.is_none() && probe.has_jtag_interface() {
                    let mut state = RiscvCommunicationInterfaceState::new();
                    let interface = RiscvCommunicationInterface::new(&mut probe, &mut state)?;

                    if let Some(mut interface) = interface {
                        let idcode = interface.read_idcode();

                        log::debug!("ID Code read over JTAG: {:x?}", idcode);
                    } else {
                        log::debug!("No JTAG interface was present. Skipping Riscv autodetect.");
                    }

                    // TODO: Implement autodetect for RISC-V
                }

                if let Some(chip) = found_chip {
                    crate::config::registry::get_target_by_chip_info(chip)?
                } else {
                    return Err(Error::ChipNotFound(RegistryError::ChipAutodetectFailed));
                }
            }
        };

        let data = match target.architecture() {
            Architecture::Arm => {
                let state = ArmCommunicationInterfaceState::new();
                (
                    (
                        SpecificCoreState::from_core_type(target.core_type),
                        Core::create_state(0),
                    ),
                    ArchitectureInterfaceState::Arm(state),
                )
            }
            Architecture::Riscv => {
                let state = RiscvCommunicationInterfaceState::new();
                (
                    (
                        SpecificCoreState::from_core_type(target.core_type),
                        Core::create_state(0),
                    ),
                    ArchitectureInterfaceState::Riscv(state),
                )
            }
        };

        let mut session = Self {
            target,
            probe,
            interface_state: data.1,
            cores: vec![data.0],
        };

        session.clear_all_hw_breakpoints()?;

        Ok(session)
    }

    /// Automatically creates a session with the first connected probe found.
    pub fn auto_attach(target: impl Into<TargetSelector>) -> Result<Session, Error> {
        // Get a list of all available debug probes.
        let probes = Probe::list_all();

        // Use the first probe found.
        let probe = probes[0].open()?;

        // Attach to a chip.
        probe.attach(target)
    }

    /// Lists the available cores with their number and their type.
    pub fn list_cores(&self) -> Vec<(usize, CoreType)> {
        self.cores
            .iter()
            .map(|(t, _)| CoreType::from(t))
            .enumerate()
            .collect()
    }

    /// Attaches to the core with the given number.
    pub fn core(&mut self, n: usize) -> Result<Core<'_>, Error> {
        let (core, core_state) = self
            .cores
            .get_mut(n)
            .ok_or_else(|| Error::CoreNotFound(n))?;

        self.interface_state
            .attach(&mut self.probe, core, core_state)
    }

    /// Returns a list of the flash algotithms on the target.
    pub(crate) fn flash_algorithms(&self) -> &[RawFlashAlgorithm] {
        &self.target.flash_algorithms
    }

    pub fn read_swv(&mut self) -> Result<Vec<u8>, Error> {
        let state = match &mut self.interface_state {
            ArchitectureInterfaceState::Arm(state) => state,
            _ => return Err(Error::ArchitectureRequired(&["ARMv7", "ARMv8"])),
        };
        let mut interface = ArmCommunicationInterface::new(&mut self.probe, state)?.unwrap();

        interface.read_swv()
    }

    pub fn setup_tracing(&mut self) -> Result<(), Error> {
        let component = {
            let state = match &mut self.interface_state {
                ArchitectureInterfaceState::Arm(state) => state,
                _ => return Err(Error::ArchitectureRequired(&["ARMv7", "ARMv8"])),
            };
            let mut interface = ArmCommunicationInterface::new(&mut self.probe, state)?.unwrap();

            let ap = interface.memory_access_ports()[0].id();
            let baseaddr = interface.memory_access_ports()[0].base_address();

            let mut memory = Memory::new(
                ADIMemoryInterface::<ArmCommunicationInterface>::new(interface.reborrow(), ap)
                    .map_err(Error::architecture_specific)?,
            );
            let component = Component::try_parse(&mut memory, baseaddr as u64)
                .map_err(Error::architecture_specific)?;
            component
        };

        let mut core = self.core(0)?;
        crate::architecture::arm::component::setup_tracing(&mut core, &component)
    }

    pub fn trace_enable(&mut self) -> Result<(), Error> {
        crate::architecture::arm::component::trace_enable(&mut self.core(0)?)
    }

    pub fn enable_data_trace(&mut self, unit: usize, address: u32) -> Result<(), Error> {
        let component = {
            let state = match &mut self.interface_state {
                ArchitectureInterfaceState::Arm(state) => state,
                _ => return Err(Error::ArchitectureRequired(&["ARMv7", "ARMv8"])),
            };
            let mut interface = ArmCommunicationInterface::new(&mut self.probe, state)?.unwrap();

            let ap = interface.memory_access_ports()[0].id();
            let baseaddr = interface.memory_access_ports()[0].base_address();

            let mut memory = Memory::new(
                ADIMemoryInterface::<ArmCommunicationInterface>::new(interface.reborrow(), ap)
                    .map_err(Error::architecture_specific)?,
            );
            let component = Component::try_parse(&mut memory, baseaddr as u64)
                .map_err(Error::architecture_specific)?;
            component
        };

        let mut core = self.core(0)?;
        crate::architecture::arm::component::enable_data_trace(&mut core, &component, unit, address)
    }

    /// Returns the memory map of the target.
    pub fn memory_map(&self) -> &[MemoryRegion] {
        &self.target.memory_map
    }

    /// Return the `Architecture` of the currently connected chip.
    pub fn architecture(&self) -> Architecture {
        match self.interface_state {
            ArchitectureInterfaceState::Arm(_) => Architecture::Arm,
            ArchitectureInterfaceState::Riscv(_) => Architecture::Riscv,
        }
    }

    /// Clears all hardware breakpoints on all cores
    pub fn clear_all_hw_breakpoints(&mut self) -> Result<(), Error> {
        { 0..self.cores.len() }
            .map(|n| {
                self.core(n)
                    .and_then(|mut core| core.clear_all_hw_breakpoints())
            })
            .collect::<Result<Vec<_>, _>>()
            .map(|_| ())
    }
}

fn try_arm_autodetect(
    arm_interface: &mut ArmCommunicationInterface,
) -> Result<Option<ChipInfo>, Error> {
    log::debug!("Autodetect: Trying DAP interface...");

    let found_chip = ArmChipInfo::read_from_rom_table(arm_interface).unwrap_or_else(|e| {
        log::info!("Error during auto-detection of ARM chips: {}", e);
        None
    });

    let found_chip = found_chip.map(ChipInfo::from);

    Ok(found_chip)
}

impl Drop for Session {
    fn drop(&mut self) {
        if let Err(err) = self.clear_all_hw_breakpoints() {
            log::warn!("Could not clear all hardware breakpoints: {:?}", err);
        }
    }
}<|MERGE_RESOLUTION|>--- conflicted
+++ resolved
@@ -11,12 +11,8 @@
     ChipInfo, MemoryRegion, RawFlashAlgorithm, RegistryError, Target, TargetSelector,
 };
 use crate::core::{Architecture, CoreState, SpecificCoreState};
-<<<<<<< HEAD
 use crate::{Core, CoreType, Error, Memory, Probe};
-=======
-use crate::{Core, CoreType, Error, Probe};
 use anyhow::anyhow;
->>>>>>> 90ffe89e
 
 #[derive(Debug)]
 pub struct Session {
